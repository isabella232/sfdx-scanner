import {Config} from '../util/Config';
import {Controller} from '../../ioc.config';


import {Logger, SfdxError, Messages} from '@salesforce/core';
import {AsyncCreatable} from '@salesforce/kit';
import { ENGINE } from '../../Constants';

Messages.importMessagesDirectory(__dirname);
const LANGUAGES_BY_ALIAS: Map<string, string> = new Map([
	['apex', 'apex'],
	['java', 'java'],
	['javascript', 'javascript'],
	['ecmascript', 'javascript'],
	['js', 'javascript'],
	['jsp', 'jsp'],
	['modelica', 'modelica'],
	['plsql', 'plsql'],
	['pl/sql', 'plsql'],
	['pl-sql', 'plsql'],
	['scala', 'scala'],
	['vf', 'visualforce'],
	['visualforce', 'visualforce'],
	['xml', 'xml'],
	['pom', 'xml'],
	['xsl', 'xml']
]);

let INSTANCE: PmdLanguageManager = null;

class PmdLanguageManager extends AsyncCreatable {
	private logger: Logger;
	private config: Config;
	private initialized: boolean;

	protected async init(): Promise<void> {
		if (this.initialized) {
			return;
		}
		this.logger = await Logger.child('PmdLanguageManager');
		this.config = await Controller.getConfig();
		this.initialized = true;
	}

	public resolveLanguageAlias(alias: string): string {
		if (LANGUAGES_BY_ALIAS.has(alias.toLowerCase())) {
			const lang = LANGUAGES_BY_ALIAS.get(alias.toLowerCase());
			this.logger.trace(`Resolving language alias ${alias} to ${lang}`);
			return lang;
		} else {
			this.logger.trace(`No language found for alias ${alias}`);
			return null;
		}
	}

	public async getSupportedLanguages(): Promise<string[]> {
<<<<<<< HEAD
		const aliases = await this.config.getSupportedLanguages(ENGINE.PMD);
		return this.resolveLanguageAliases(aliases);
=======
		const aliases = await this.config.getSupportedLanguages(PmdEngine.NAME);
		const langs: string[] = [];
		for (const alias of aliases) {
			const lang = this.resolveLanguageAlias(alias);
			if (lang) {
				langs.push(lang);
			} else {
				this.logger.trace(`Default-supported language alias ${alias} could not be resolved.`);
				throw SfdxError.create('@salesforce/sfdx-scanner', 'PmdLanguageManager', 'InvalidLanguageAlias', [alias]);
			}
		}
		return langs;
>>>>>>> 7ee2e1b3
	}
}

export async function getSupportedLanguages(): Promise<string[]> {
	INSTANCE = INSTANCE || await PmdLanguageManager.create({});
	return await INSTANCE.getSupportedLanguages();
}

export async function resolveLanguageAlias(alias: string): Promise<string> {
	INSTANCE = INSTANCE || await PmdLanguageManager.create({});
	return INSTANCE.resolveLanguageAlias(alias);
}<|MERGE_RESOLUTION|>--- conflicted
+++ resolved
@@ -54,11 +54,7 @@
 	}
 
 	public async getSupportedLanguages(): Promise<string[]> {
-<<<<<<< HEAD
 		const aliases = await this.config.getSupportedLanguages(ENGINE.PMD);
-		return this.resolveLanguageAliases(aliases);
-=======
-		const aliases = await this.config.getSupportedLanguages(PmdEngine.NAME);
 		const langs: string[] = [];
 		for (const alias of aliases) {
 			const lang = this.resolveLanguageAlias(alias);
@@ -70,7 +66,6 @@
 			}
 		}
 		return langs;
->>>>>>> 7ee2e1b3
 	}
 }
 
