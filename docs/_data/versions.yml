--- conflicted
+++ resolved
@@ -1,8 +1,4 @@
 scanner: '2.2.1'
-<<<<<<< HEAD
 releasedon: '09-28-2020'
-pmd: '6.22.0'
-=======
 pmd: '6.28.0'
->>>>>>> 0a7d072c
 eslint: '6.8.0'